import 'dart:developer';
import 'dart:io';
import 'dart:async';
import 'dart:convert';
import 'package:execution_queue/execution_queue.dart';
import 'package:deeply/deeply.dart';
import 'package:objectdb/src/objectdb_operators.dart';
import 'package:objectdb/src/objectdb_filter.dart';
import 'package:objectdb/src/objectdb_meta.dart';
import 'package:objectdb/src/objectdb_objectid.dart';
import 'package:objectdb/src/objectdb_exceptions.dart';
import 'package:objectdb/src/objectdb_listener.dart';
import 'package:objectdb/src/objectdb_schema.dart';

var keyPathRegExp = RegExp(r"(\w+|\[\w*\])");

class CRUDController<T> {
  static ExecutionQueue _executionQueue;
  _ObjectDB db;

  CRUDController(ExecutionQueue queue, {this.db}) {
    // for synchronized database operations
    _executionQueue = queue;
  }

  setDB(_ObjectDB db) {
    this.db = db;
  }

  /// get all documents that match [query] with optional change-[listener]
  Future<List<T>> find(Map<dynamic, dynamic> query,
      [ListenerCallback listener]) {
    try {
      if (listener != null) {
        db.listeners.add(Listener(query, listener));
      }
      return _executionQueue.add<List<T>>(
          () async => (await db._find(query)).map<T>(db.createItem).toList());
    } catch (e) {
      rethrow;
    }
  }

  /// get first document that matches [query]
  Future<T> first(Map<dynamic, dynamic> query) {
    try {
      return _executionQueue.add<T>(
          () async => db.createItem(await db._find(query, Filter.first)));
    } catch (e) {
      rethrow;
    }
  }

  /// get last document that matches [query]
  Future<T> last(Map<dynamic, dynamic> query) {
    try {
      return _executionQueue.add<T>(
          () async => db.createItem(await db._find(query, Filter.last)));
    } catch (e) {
      rethrow;
    }
  }

  /// insert document
  Future<ObjectId> insert(T doc) {
    return _executionQueue.add<ObjectId>(() => db._insert(db.itemToMap(doc)));
  }

  /// insert many documents
  Future<List<ObjectId>> insertMany(List<T> docs) {
    return _executionQueue.add<List<ObjectId>>(() {
      List<ObjectId> _ids = [];
      docs.forEach((doc) {
        _ids.add(db._insert(db.itemToMap(doc)));
      });
      return _ids;
    });
  }

  /// remove documents that match [query]
  Future<int> remove(query) {
    // todo: count
    return _executionQueue.add<int>(() => db._remove(query));
  }

  /// update database, takes [query], [changes] and an optional [replace] flag
  Future<int> update(Map<dynamic, dynamic> query, Map<dynamic, dynamic> changes,
      [bool replace = false]) {
    return _executionQueue.add<int>(() => db._update(query, changes, replace));
  }
}

typedef SchemaDBItemCreator<S> = S Function(Map<dynamic, dynamic>);

class SchemaDB<T extends Schema> extends _ObjectDB<T> {
  SchemaDBItemCreator<T> _creator;
  SchemaDB(path, this._creator, {v = 1, onUpgrade})
      : super(path, v: v, onUpgrade: onUpgrade);

  @override
  T createItem(Map data) => _creator(data);

  @override
  Map<dynamic, dynamic> itemToMap(T item) => item.toMapWithId();
}

class ObjectDB extends _ObjectDB<Map<dynamic, dynamic>> {
  ObjectDB(path, {v = 1, onUpgrade}) : super(path, v: v, onUpgrade: onUpgrade);

  @override
  Map<dynamic, dynamic> createItem(Map data) => data;

  @override
  Map<dynamic, dynamic> itemToMap(Map<dynamic, dynamic> item) => item;
}

/// Database class
class _ObjectDB<T> extends CRUDController<T> {
  // path to file on filesystem
  final String path;
  // database version
  final int v;
  // database file handle
  File _file;
  IOSink _writer;
<<<<<<< HEAD
  // in memory cache
=======
  Schema _schema;
>>>>>>> 55adcae7
  List<Map<dynamic, dynamic>> _data;
  // queue for synchronized database operations
  static ExecutionQueue _executionQueue = ExecutionQueue();
  // map operator string values to enum values
  Map<String, Op> _operatorMap = Map();
<<<<<<< HEAD
  // database metadata (saved in first line of file)
  Meta _meta = Meta(1, 1);
=======
  Meta _meta = Meta(1, 1, Schema({}));
>>>>>>> 55adcae7
  CRUDController crudController;
  // default (empty) onUpgrade handler
  Function onUpgrade = (CRUDController db, int oldVersion) async {
    return;
  };

  List<Listener> listeners = List<Listener>();

  _ObjectDB(this.path, {this.v = 1, this.onUpgrade}) : super(_executionQueue) {
    this.setDB(this);
    this._file = File(this.path);
    Op.values.forEach((Op op) {
      _operatorMap[op.toString()] = op;
    });
  }

  T createItem(Map<dynamic, dynamic> data) {
    throw UnimplementedError();
  }

  Map<dynamic, dynamic> itemToMap(T item) {
    UnimplementedError();
  }

  /// Opens flat file database
<<<<<<< HEAD
  Future<_ObjectDB> open([bool cleanup = true]) {
    return _executionQueue
        .add<_ObjectDB>(() => this._open(cleanup))
        .catchError((exception) => Future<_ObjectDB>.error(exception));
=======
  Future<ObjectDB> open([bool tidy = true]) {
    return _executionQueue
        .add<ObjectDB>(() => this._open(tidy))
        .catchError((exception) => Future<ObjectDB>.error(exception));
>>>>>>> 55adcae7
  }

  Future<_ObjectDB> _open(bool cleanup) async {
    // restore backup if cleanup failed
    var backupFile = File(this.path + '.bak');
    if (backupFile.existsSync()) {
      if (this._file.existsSync()) {
        this._file.deleteSync();
      }
      backupFile.renameSync(this.path);
      this._file = File(this.path);
    }

    // create database file if not already exist
    if (!this._file.existsSync()) {
      this._file.createSync();
    }
    var reader = this._file.openRead();
    this._data = [];

    int oldVersion;

    bool firstLine = true;
    // read database to in-memory
    await reader
        .cast<List<int>>()
        .transform(utf8.decoder)
        .transform(LineSplitter())
        .forEach((line) {
      if (line != '') {
        if (firstLine) {
          // TODO add schema to meta
          firstLine = false;
          if (line.startsWith("\$objectdb")) {
            // parse meta information from first line if exists
            try {
              _meta = Meta.fromMap(json.decode(line.substring(9)));
              this._schema = _meta.schema;
              if (_meta.clientVersion != v) {
                oldVersion = _meta.clientVersion;
                _meta.clientVersion = v;
              }
            } catch (e) {
              // no valid meta -> default meta
            }
            return;
          }
        }
        // add line to in-memory store
        this._fromFile(line);
      }
    });
    if (this._writer != null) await this._writer.close();
    this._writer = this._file.openWrite(mode: FileMode.writeOnlyAppend);

    // call onUpgrade if new version
    if (oldVersion != null) {
      var queue = ExecutionQueue();
      await onUpgrade(CRUDController(queue, db: this), oldVersion);
      // await onUpgrade
      await queue.add<bool>(() => true);
      return await this._cleanup();
    }

    if (cleanup) {
      // do cleanup
      return await this._cleanup();
    }
    return this;
  }

  // do cleanup (resolve updates, inserts and deletes)
  Future<_ObjectDB> _cleanup() async {
    await this._writer.close();
    // create backup file
    await this._file.rename(this.path + '.bak');
    this._file = File(this.path);
    IOSink writer = this._file.openWrite();
    // add database meta data to first line
    writer.writeln('\$objectdb' + this._meta.toString());
    // write db entries to file
    writer.writeAll(this._data.map((data) => json.encode(data)), '\n');
    writer.write('\n');
    await writer.flush();
    await writer.close();

    var backupFile = File(this.path + '.bak');
    await backupFile.delete();

    return await this._open(false);
  }

  /// inserts line from file into in-memory store
  void _fromFile(String line) {
    switch (line[0]) {
      // handle insert
      case '+':
        {
          this._insertData(json.decode(line.substring(1)));
          break;
        }
      // handle remove
      case '-':
        {
          this._removeData(this._decode(json.decode(line.substring(1))));
          break;
        }
      // handle update
      case '~':
        {
          var u = json.decode(line.substring(1));
          this._updateData(this._decode(u['q']), this._decode(u['c']), u['r']);
          break;
        }
      // insert entry
      case '{':
        {
          this._insertData(json.decode(line));
          break;
        }
    }
  }

  /// returns matcher for given [query] and optional [op] (recursively)
  Function _match(query, [Op op = Op.and]) {
    bool match(Map<dynamic, dynamic> testVal) {
      // iterate all query elements
      keyloop:
      for (dynamic i in query.keys) {
        // if element is operator -> create fork-matcher
        if (i is Op) {
          bool match = this._match(query[i], i)(testVal);
          // if operator is conjunction and match found -> test next
          if (op == Op.and && match) continue;
          // if operator is conjunction and no match found -> data does not match
          if (op == Op.and && !match) return false;

          // if operator is disjunction and no match found -> test next
          if (op == Op.or && !match) continue;
          // if operator is disjunction and matche found -> data does match
          if (op == Op.or && match) return true;

          // if (not-operator and no match) or (not not-operator and match) -> true
          // else -> false
          return Op.not == op ? !match : match;
        }

        // convert objectdb to string
        if (query[i] is ObjectId) {
          query[i] = query[i].toString();
        }

        if (!(i is String))
          throw ObjectDBException("Query key must be string or operator!");

        // split keyPath to array
        var keyPath = keyPathRegExp.allMatches(i);
        dynamic testValCopy = testVal;
        for (var keyPathSegment in keyPath) {
          var keyPathSegmentAsString = keyPathSegment.group(1);

          // handle list query
          if (keyPathSegmentAsString == "[]" && testValCopy is List) {
            var foundMatch = false;
            var subQuery = {i.substring(keyPathSegment.end): query[i]};
            // test all list elements for matches
            for (var testValElement in testValCopy) {
              if (_match(subQuery, op)(testValElement)) {
                foundMatch = true;
              }
            }
            if (!foundMatch && op == Op.and) {
              return false;
            } else if (foundMatch && op == Op.or) {
              return true;
            } else {
              return foundMatch;
            }
          }

          // check if value is map and contains keyPathSegment as key
          if (!(testValCopy is Map<dynamic, dynamic>) ||
              !testValCopy.containsKey(keyPathSegmentAsString)) {
            if (op != Op.or) {
              return false;
            } else {
              continue keyloop;
            }
          }
          testValCopy = testValCopy[keyPathSegmentAsString];
        }

        // skip if type mismatch
        if (op != Op.inList &&
            op != Op.notInList &&
            (!(query[i] is RegExp) && (op != Op.and && op != Op.or)) &&
            testValCopy.runtimeType != query[i].runtimeType) continue;

        switch (op) {
          case Op.and:
          case Op.not:
            {
              if (query[i] is RegExp) {
                if (!query[i].hasMatch(testValCopy)) return false;
                break;
              }
              if (testValCopy != query[i]) return false;
              break;
            }
          case Op.or:
            {
              if (query[i] is RegExp) {
                if (query[i].hasMatch(testValCopy)) return true;
                break;
              }
              if (testValCopy == query[i]) return true;
              break;
            }
          case Op.gt:
            {
              if (testValCopy is String) {
                return testValCopy.compareTo(query[i]) > 0;
              }
              return testValCopy > query[i];
            }
          case Op.gte:
            {
              if (testValCopy is String) {
                return testValCopy.compareTo(query[i]) >= 0;
              }
              return testValCopy >= query[i];
            }
          case Op.lt:
            {
              if (testValCopy is String) {
                return testValCopy.compareTo(query[i]) < 0;
              }
              return testValCopy < query[i];
            }
          case Op.lte:
            {
              if (testValCopy is String) {
                return testValCopy.compareTo(query[i]) <= 0;
              }
              return testValCopy <= query[i];
            }
          case Op.ne:
            {
              return testValCopy != query[i];
            }
          case Op.inList:
            {
              return (query[i] is List) && query[i].contains(testValCopy);
            }
          case Op.notInList:
            {
              return (query[i] is List) && !query[i].contains(testValCopy);
            }
          default:
            {}
        }
      }

      return op != Op.and ? false : true;
    }

    return match;
  }

  /// check all listener and notify matches
  void _push(Method method, dynamic data) {
    listeners.forEach((listener) {
      Function match = _match(listener.query);
      switch (method) {
        case Method.add:
          {
            if (match(data)) {
              listener.callback(Method.add, data);
            }
            break;
          }
        case Method.remove:
          {
            listener.callback(Method.remove, data);
            break;
          }
        case Method.update:
          {
            if (match(data)) {
              listener.callback(Method.update, data);
            } else {
              listener.callback(Method.remove, [data['_id']]);
            }
            break;
          }
      }
    });
  }

<<<<<<< HEAD
  /// internal insert
=======
  // TODO ensure schema or create one
>>>>>>> 55adcae7
  void _insertData(Map data) {
    if (!data.containsKey('_id')) {
      data['_id'] = ObjectId().toString();
    }

    if (this._data.length == 0) {
      // first entry; create a new schema
      log("creating new schema");
      this._schema = Schema.fromMap(data);
      log(this._schema.toString());
    }

    // try {
    //   Map schema;
    //   data.forEach((key, value) {
    //     schema[key] = value.runtimeType.toString();
    //   });
    //   log(schema.toString());
    // } catch (e) {
    //   log(e);
    // }

    _push(Method.add, data);
    this._data.add(data);
  }

  /// internal remove
  int _removeData(Map<dynamic, dynamic> query) {
    List match =
        this._data.where(this._match(query)).map((doc) => doc['_id']).toList();
    int count = match.length;
    _push(Method.remove, match);
    this._data.removeWhere(this._match(query));
    return count;
  }

  /// internal update
  int _updateData(Map<dynamic, dynamic> query, Map<dynamic, dynamic> changes,
      bool replace) {
    // count updated entries
    int count = 0;
    // create matcher for query
    var matcher = this._match(query);
    // iterate all data
    for (var i = 0; i < this._data.length; i++) {
      // skip if query does not match
      if (!matcher(this._data[i])) continue;
      count++;

      // clear entry if replace is true
      if (replace) this._data[i] = Map<dynamic, dynamic>();

      // apply changes one after another
      for (var keyOfChanges in changes.keys) {
        if (keyOfChanges is Op) {
          for (String p in changes[keyOfChanges].keys) {
            var keyPath = p.split('.');
            switch (keyOfChanges) {
              // set value in entry
              case Op.set:
                {
                  this._data[i] = updateDeeply(keyPath, this._data[i],
                      (value) => changes[keyOfChanges][p]);
                  break;
                }
              // remove path from entry
              case Op.unset:
                {
                  if (changes[keyOfChanges][p] == true) {
                    this._data[i] = removeDeeply(keyPath, this._data[i]);
                  }
                  break;
                }
              // set max int value
              case Op.max:
                {
                  this._data[i] = updateDeeply(
                      keyPath,
                      this._data[i],
                      (value) => value > changes[keyOfChanges][p]
                          ? changes[keyOfChanges][p]
                          : value,
                      0);
                  break;
                }
              // set min int value
              case Op.min:
                {
                  this._data[i] = updateDeeply(
                      keyPath,
                      this._data[i],
                      (value) => value < changes[keyOfChanges][p]
                          ? changes[keyOfChanges][p]
                          : value,
                      0);
                  break;
                }
              // increment value at path by x
              case Op.increment:
                {
                  this._data[i] = updateDeeply(keyPath, this._data[i],
                      (value) => value += changes[keyOfChanges][p], 0);
                  break;
                }
              // multiply value at path by x
              case Op.multiply:
                {
                  this._data[i] = updateDeeply(keyPath, this._data[i],
                      (value) => value *= changes[keyOfChanges][p], 0);
                  break;
                }
              // rename path to new path
              case Op.rename:
                {
                  this._data[i] = renameDeeply(
                      keyPath, changes[keyOfChanges][p], this._data[i]);
                  break;
                }
              default:
                {
                  throw 'invalid';
                }
            }
          }
        } else {
          // set new value
          this._data[i][keyOfChanges] = changes[keyOfChanges];
        }
      }
      _push(Method.update, this._data[i]);
    }

    return count;
  }

  /// Find data in in-memory data copy
  Future _find(query, [Filter filter = Filter.all]) async {
    return Future.sync((() {
      var match = this._match(query);
      if (filter == Filter.all) {
        return this._data.where(match).toList();
      }
      if (filter == Filter.first) {
        return this._data.firstWhere(match, orElse: () => null);
      } else {
        return this._data.lastWhere(match, orElse: () => null);
      }
    }));
  }

  /// Insert [data] update cache object and write change to file
  ObjectId _insert(data) {
    ObjectId _id = ObjectId();
    data['_id'] = _id.toString();
    try {
      this._writer.writeln('+' + json.encode(data));
      this._insertData(data);
    } catch (e) {
      throw ObjectDBException('data contains invalid data types');
    }
    return _id;
  }

  /// Replace operator string to corresponding enum
  Map _decode(Map query) {
    Map prepared = Map();
    for (var i in query.keys) {
      dynamic key = i;
      if (this._operatorMap.containsKey(key)) {
        key = this._operatorMap[key];
      }
      if (query[i] is Map && query[i].containsKey('\$type')) {
        if (query[i]['\$type'] == 'regex') {
          prepared[key] = RegExp(query[i]['pattern']);
        }
        continue;
      }

      if (query[i] is Map) {
        prepared[key] = this._decode(query[i]);
      } else if (query[i] is int ||
          query[i] is double ||
          query[i] is bool ||
          query[i] is String ||
          query[i] is List ||
          query[i] == null) {
        prepared[key] = query[i];
      } else {
        throw ObjectDBException(
<<<<<<< HEAD
            "Query contains invalid data type '${query[i]?.runtimeType}'");
=======
            "query contains invalid data type '${query[i]?.runtimeType}'");
>>>>>>> 55adcae7
      }
    }
    return prepared;
  }

  /// Replace operator enum to corresponding string
  Map _encode(Map query) {
    Map prepared = Map();
    for (var i in query.keys) {
      dynamic key = i;
      if (key is Op) {
        key = key.toString();
      }

      prepared[key] = this._encodeValue(query[i]);
    }
    return prepared;
  }

  _encodeValue(dynamic value) {
    if (value is Map) {
      return this._encode(value);
    }
    if (value is String ||
        value is int ||
        value is double ||
        value is bool ||
        value is List) {
      return value;
    }
    if (value is RegExp) {
      return {'\$type': 'regex', 'pattern': value.pattern};
    }
  }

  int _remove(Map query) {
    this._writer.writeln('-' + json.encode(this._encode(query)));
    return this._removeData(query);
  }

  int _update(query, changes, replace) {
    this._writer.writeln('~' +
        json.encode({
          'q': this._encode(query),
          'c': this._encode(changes),
          'r': replace
        }));
    return this._updateData(query, changes, replace);
  }

  /// cleanup .db file
  Future<_ObjectDB> cleanup() {
    return _executionQueue.add<_ObjectDB>(() => this._cleanup());
  }

  /// close db
  Future close() {
    return _executionQueue.add(() async {
      await this._writer.close();
    });
  }
}<|MERGE_RESOLUTION|>--- conflicted
+++ resolved
@@ -123,22 +123,17 @@
   // database file handle
   File _file;
   IOSink _writer;
-<<<<<<< HEAD
   // in memory cache
-=======
   Schema _schema;
->>>>>>> 55adcae7
   List<Map<dynamic, dynamic>> _data;
   // queue for synchronized database operations
   static ExecutionQueue _executionQueue = ExecutionQueue();
   // map operator string values to enum values
   Map<String, Op> _operatorMap = Map();
-<<<<<<< HEAD
+
   // database metadata (saved in first line of file)
   Meta _meta = Meta(1, 1);
-=======
   Meta _meta = Meta(1, 1, Schema({}));
->>>>>>> 55adcae7
   CRUDController crudController;
   // default (empty) onUpgrade handler
   Function onUpgrade = (CRUDController db, int oldVersion) async {
@@ -164,17 +159,14 @@
   }
 
   /// Opens flat file database
-<<<<<<< HEAD
   Future<_ObjectDB> open([bool cleanup = true]) {
     return _executionQueue
         .add<_ObjectDB>(() => this._open(cleanup))
         .catchError((exception) => Future<_ObjectDB>.error(exception));
-=======
   Future<ObjectDB> open([bool tidy = true]) {
     return _executionQueue
         .add<ObjectDB>(() => this._open(tidy))
         .catchError((exception) => Future<ObjectDB>.error(exception));
->>>>>>> 55adcae7
   }
 
   Future<_ObjectDB> _open(bool cleanup) async {
@@ -474,11 +466,7 @@
     });
   }
 
-<<<<<<< HEAD
   /// internal insert
-=======
-  // TODO ensure schema or create one
->>>>>>> 55adcae7
   void _insertData(Map data) {
     if (!data.containsKey('_id')) {
       data['_id'] = ObjectId().toString();
@@ -668,11 +656,7 @@
         prepared[key] = query[i];
       } else {
         throw ObjectDBException(
-<<<<<<< HEAD
             "Query contains invalid data type '${query[i]?.runtimeType}'");
-=======
-            "query contains invalid data type '${query[i]?.runtimeType}'");
->>>>>>> 55adcae7
       }
     }
     return prepared;
