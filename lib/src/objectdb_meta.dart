--- conflicted
+++ resolved
@@ -1,11 +1,7 @@
 import 'dart:convert';
 
-<<<<<<< HEAD
-/// Structure for database-meta-information stored in first line of db file
-=======
 import 'package:objectdb/src/objectdb_schema.dart';
 
->>>>>>> 55adcae7
 class Meta {
   final int version;
   int clientVersion;
